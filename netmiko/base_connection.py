--- conflicted
+++ resolved
@@ -99,9 +99,6 @@
     return cast(F, wrapper_decorator)
 
 
-<<<<<<< HEAD
-class BaseConnection:
-=======
 def log_reads(func: Callable[..., str]) -> Callable[..., str]:
     """Handle both session_log and log of reads."""
 
@@ -140,8 +137,7 @@
     return wrapper_decorator
 
 
-class BaseConnection(object):
->>>>>>> dbdfe931
+class BaseConnection:
     """
     Defines vendor independent methods.
 
@@ -540,11 +536,7 @@
         """
         self.channel.write_channel(out_data)
 
-<<<<<<< HEAD
     def is_alive(self) -> bool:
-=======
-    def is_alive(self):
->>>>>>> dbdfe931
         """Returns a boolean flag with the state of the connection."""
         null = chr(0)
         if self.remote_conn is None:
