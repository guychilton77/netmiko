--- conflicted
+++ resolved
@@ -1,11 +1,7 @@
 #!/usr/bin/env python
-<<<<<<< HEAD
-
 import pytest
 
 
-=======
->>>>>>> b51e9b67
 def test_ssh_connect(net_connect, commands, expected_responses):
     """
     Verify the connection was established successfully
@@ -32,26 +28,11 @@
     """
     Test enter config mode
     """
-<<<<<<< HEAD
-    base_platform = net_connect.device_type
-    if base_platform.count("_") >= 2:
-        # Strip off the _ssh, _telnet, _serial
-        base_platform = base_platform.split("_")[:-1]
-        base_platform = "_".join(base_platform)
-    if base_platform in ["dlink_ds"]:
-        assert pytest.skip(
-            "Config mode is not implemented or not supported for this platform"
-        )
-    else:
-        net_connect.config_mode()
-        assert net_connect.check_config_mode() == True
-=======
     # Behavior for devices with no config mode is to return null string
     if net_connect.config_mode() != "":
         assert net_connect.check_config_mode() is True
     else:
         assert True
->>>>>>> b51e9b67
 
 
 def test_exit_config_mode(net_connect, commands, expected_responses):
